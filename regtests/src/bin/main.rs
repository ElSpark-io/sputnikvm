#[macro_use]
extern crate clap;
extern crate sputnikvm;
extern crate bigint;
extern crate serde_json;
extern crate gethrpc;

use serde_json::{Value};
use std::process;
use std::fs::File;
use std::path::Path;
use std::io::{BufReader};
use std::str::FromStr;
use std::collections::HashMap;

use sputnikvm::{Gas, Address};
use bigint::{U256, M256, read_hex};
use sputnikvm::vm::{BlockHeader, Context, SeqVM, Patch, AccountCommitment, Account};
use sputnikvm::vm::errors::RequireError;
use gethrpc::{regression, GethRPCClient, RPCCall, RPCBlock, RPCTransaction};

fn upfront_cost(data: &str) -> Gas {
    let mut cost = Gas::from(21000u64);
    let data = read_hex(data).unwrap();
    for v in data {
        if v == 0 {
            cost = cost + Gas::from(4u64);
        } else {
            cost = cost + Gas::from(68u64);
        }
    }
    return cost;
}

fn from_rpc_block(block: &RPCBlock) -> BlockHeader {
    BlockHeader {
        coinbase: Address::from_str(&block.miner).unwrap(),
        timestamp: M256::from_str(&block.timestamp).unwrap(),
        number: M256::from_str(&block.number).unwrap(),
        difficulty: M256::from_str(&block.difficulty).unwrap(),
        gas_limit: Gas::from_str(&block.gasLimit).unwrap(),
    }
}

fn from_rpc_transaction_and_code(transaction: &RPCTransaction, code: &str) -> Context {
    Context {
        caller: Address::from_str(&transaction.from).unwrap(),
        address: Address::from_str(&transaction.to).unwrap(),
        origin: Address::from_str(&transaction.to).unwrap(),
        value: U256::from_str(&transaction.value).unwrap(),
        code: read_hex(code).unwrap(),
        data: read_hex(&transaction.input).unwrap(),
        gas_limit: Gas::from_str(&transaction.gas).unwrap(),
        gas_price: Gas::from_str(&transaction.gasPrice).unwrap(),
    }
}

fn main() {
    let mut client = GethRPCClient::new("http://127.0.0.1:8545");

    println!("net version: {}", client.net_version());

    let block = client.get_block_by_number(format!("0x{:x}", 49439).as_str());
    println!("block {}, transaction count: {}", block.number, block.transactions.len());
    let last_block_number = format!("0x{:x}", M256::from_str(&block.number).unwrap() - M256::from(1u64));

    let block_header = from_rpc_block(&block);

    for transaction_hash in block.transactions {
        println!("\nworking on transaction {}", transaction_hash);
        let transaction = client.get_transaction_by_hash(&transaction_hash);
        println!("transaction: {:?}", transaction);
        let receipt = client.get_transaction_receipt(&transaction_hash);
        println!("receipt: {:?}", receipt);
<<<<<<< HEAD
        let code = client.get_code(&transaction.to, &last_block_number);
        println!("code: {:?}\n", code);
=======
        if transaction.to.is_empty() {
            continue;
        }
        let code = client.get_code(&transaction.to, &block.number);
        println!("code: {:?}", code);
>>>>>>> fb379854

        let context = from_rpc_transaction_and_code(&transaction, &code);

        let mut vm = SeqVM::new(context.clone(), block_header.clone(), Patch::empty());
        loop {
            match vm.fire() {
                Ok(()) => {
                    println!("VM exited successfully, checking results ...");
                    break;
                },
                Err(RequireError::Account(address)) => {
                    println!("Feeding VM account at 0x{:x} ...", address);
                    let nonce = M256::from_str(&client.get_transaction_count(&format!("0x{:x}", address),
                                                                             &last_block_number)).unwrap();
                    let balance = U256::from_str(&client.get_balance(&format!("0x{:x}", address),
                                                                    &last_block_number)).unwrap();
                    let code = read_hex(&client.get_code(&format!("0x{:x}", address),
                                                         &last_block_number)).unwrap();
                    vm.commit_account(AccountCommitment::Full {
                        nonce: nonce,
                        address: address,
                        balance: balance,
                        code: code,
                    });
                },
                Err(RequireError::AccountStorage(address, index)) => {
                    println!("Feeding VM account storage at 0x{:x} with index 0x{:x} ...", address, index);
                    let value = M256::from_str(&client.get_storage_at(&format!("0x{:x}", address),
                                                                      &format!("0x{:x}", index),
                                                                      &last_block_number)).unwrap();
                    vm.commit_account(AccountCommitment::Storage {
                        address: address,
                        index: index,
                        value: value,
                    });
                }
                Err(err) => {
                    println!("Unhandled require: {:?}", err);
                    unimplemented!()
                },
            }
        }

        println!("\ntests after the vm has run:");
        println!("1. return status: {:?}", vm.status());
        println!("2. test gasUsed == {}, actual VM result: 0x{:x}", receipt.gasUsed,
                 context.gas_limit + upfront_cost(&transaction.input) - vm.available_gas());
        println!("3. logs and order is {:?}, actual VM result: {:?}", receipt.logs, vm.logs());

        println!("\nwhen the block is finished, test:");
        println!("1. balances of all used accounts.");
        println!("2. storage values touched.");
        for account in vm.accounts() {
            match account {
                &Account::Full {
                    address,
                    balance,
                    ref changing_storage,
                    ..
                } => {
                    let expected_balance = client.get_balance(&format!("0x{:x}", address),
                                                              &block.number);
                    println!("account 0x{:x}, balance: 0x{:x} == {}", address,
                             balance, expected_balance);
                    let changing_storage: HashMap<M256, M256> = changing_storage.clone().into();
                    for (key, value) in changing_storage {
                        let expected_value = client.get_storage_at(&format!("0x{:x}", address),
                                                                   &format!("0x{:x}", key),
                                                                   &block.number);
                        println!("account 0x{:x}, storage 0x{:x}: 0x{:x} == {}", address,
                                 key, value, expected_value);
                    }
                },
                _ => unimplemented!(),
            }
        }
    }

    // let matches = clap_app!(regression_test =>
    //     (version: "0.1")
    //     (author: "Ethereum Classic Contributors")
    //     (about: "Gaslighter - Tests the Ethereum Classic Virtual Machine in 5 different ways.")
    //     (@arg KEEP_GOING: -k --keep_going "Don't exit the program even if a test fails.")
    //     (@subcommand reg =>
    //         (about: "Performs an regression test on the entire Ethereum Classic blockchain.\n\nSteps to reproduce:\n* Install Ethereum Classic Geth: `$ go install github.com/ethereumproject/go-ethereum/cmd/geth`.\n* Run Geth with this command: `$ ~/go/bin/geth`.\n* Wait for the chain to sync.\n* <ctrl-c>\n* Change directory into the gaslighter directory `$ cd gaslighter`\n* Run this command: `$ RUST_BACKTRACE=1 RUST_LOG=gaslighter cargo run --bin gaslighter -- -k reg -c ~/.ethereum/chaindata/`")
    //         (@arg RPC: -r --rpc +takes_value +required "Domain of Ethereum Classic Geth's RPC endpoint. e.g. `-r localhost:8888`.")
    //     )
    // ).get_matches();
    // let mut has_regression_test_passed = true;
    // let keep_going = if matches.is_present("KEEP_GOING") { true } else { false };
    // if let Some(ref matches) = matches.subcommand_matches("reg") {
    //     let path = matches.value_of("RPC").unwrap();
    //     has_regression_test_passed = regression(path);
    // }
    // if has_regression_test_passed {
    //     process::exit(0);
    // } else {
    //     process::exit(1);
    // }
}<|MERGE_RESOLUTION|>--- conflicted
+++ resolved
@@ -72,16 +72,11 @@
         println!("transaction: {:?}", transaction);
         let receipt = client.get_transaction_receipt(&transaction_hash);
         println!("receipt: {:?}", receipt);
-<<<<<<< HEAD
-        let code = client.get_code(&transaction.to, &last_block_number);
-        println!("code: {:?}\n", code);
-=======
         if transaction.to.is_empty() {
             continue;
         }
         let code = client.get_code(&transaction.to, &block.number);
-        println!("code: {:?}", code);
->>>>>>> fb379854
+        println!("code: {:?}\n", code);
 
         let context = from_rpc_transaction_and_code(&transaction, &code);
 
