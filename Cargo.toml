--- conflicted
+++ resolved
@@ -1,11 +1,6 @@
 [package]
-<<<<<<< HEAD
 name = "evm"
-version = "0.7.0"
-=======
-name = "sputnikvm"
 version = "0.7.1"
->>>>>>> be820077
 license = "Apache-2.0"
 authors = ["Wei Tang <hi@that.world>"]
 description = "Ethereum Virtual Machine implementation in Rust. Alias of SputnikVM."
